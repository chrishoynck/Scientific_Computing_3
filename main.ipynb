--- conflicted
+++ resolved
@@ -2,130 +2,27 @@
  "cells": [
   {
    "cell_type": "code",
-   "execution_count": null,
+   "execution_count": 1,
    "metadata": {},
    "outputs": [],
    "source": [
     "import numpy as np\n",
     "import src.solutions.eigenmodes_part1 as eigen_part1\n",
-<<<<<<< HEAD
     "import src.visualizations as vis\n",
     "from scipy.sparse.linalg import eigsh\n",
     "from scipy.linalg import eigh\n",
-    "from scipy.sparse import csr_matrix"
-=======
+    "from scipy.sparse import csr_matrix\n",
     "import src.solutions.direct_diffusion as direct_diffusion\n",
     "import src.solutions.leapfrog as leapfrog\n",
-    "import src.visualizations as vis\n"
->>>>>>> f799e9f7
-   ]
-  },
-  {
-   "cell_type": "code",
-   "execution_count": null,
-   "metadata": {},
-   "outputs": [],
-   "source": [
-    "import numpy as np\n",
-    "import matplotlib.pyplot as plt\n",
-    "from matplotlib.colors import ListedColormap, BoundaryNorm\n",
-    "import matplotlib.cm as cm\n",
-    "import matplotlib.colors as mcolors"
-   ]
-  },
-  {
-   "cell_type": "code",
-   "execution_count": 3,
-   "metadata": {},
-   "outputs": [],
-   "source": [
-    "N = 5"
-   ]
-  },
-  {
-   "cell_type": "code",
-   "execution_count": 4,
-   "metadata": {},
-   "outputs": [],
-   "source": [
-    "# initial_matrix = eigen_part1.create_init_matrix_a(N)\n",
-    "# print(initial_matrix)"
-   ]
-  },
-  {
-   "cell_type": "markdown",
-   "metadata": {},
-   "source": [
-    "### Steady State Diffusion with a Direct solver\n",
-    "Uses a dependency matrix incorporating all the dependencies and a b that enforces the boundary conditions and source.  \n",
-    "This is implemented on a circular grid where the edges of the circle are fixed at 0. The grid is solved with different discretization steps. "
-   ]
-  },
-  {
-   "cell_type": "code",
-   "execution_count": null,
-   "metadata": {},
-   "outputs": [],
-   "source": [
-    "# N = 200\n",
-    "nntjes = [200, 40, 20]\n",
-    "source_location = (0.6, 1.2)\n",
-    "diameter = 4\n",
-    "\n",
-    "# create the grid and plot the converged grid \n",
-    "converged_grids = direct_diffusion.direct_diffusion(nntjes, source_location, diameter)\n",
-    "vis.plot_diffusion_circle(converged_grids, nntjes)"
-   ]
-  },
-  {
-   "cell_type": "markdown",
-   "metadata": {},
-   "source": [
-    "## Leapfrog Method on Spring dynamics\n",
-    "using the leapfrog method to discretize spring dynamics, simulate for different spring constants (k)"
-   ]
-  },
-  {
-   "cell_type": "markdown",
-   "metadata": {},
-   "source": [
-    "#### Parameter Values"
-   ]
-  },
-  {
-   "cell_type": "code",
-   "execution_count": 6,
-   "metadata": {},
-   "outputs": [],
-   "source": [
-    "#parameters first experiment\n",
-    "ks = [16, 8, 4, 2, 1]\n",
-    "m=1\n",
-    "x = 1\n",
-    "v_0 = 0\n",
-    "deltat = 0.01\n",
-    "\n",
-    "# extra parameters second experiment\n",
-    "freqs =  [1.4, 1.2, 1, 0.8]\n",
-    "k=1\n",
-    "time = 18\n",
-    "xs = np.linspace(-2, 2, 9, endpoint=True)"
-   ]
-  },
-  {
-   "cell_type": "markdown",
-   "metadata": {},
-   "source": [
-    "#### Simulation pure harmonic oscillator, visualizing position-velocity plot"
-   ]
-  },
-  {
-   "cell_type": "code",
-   "execution_count": null,
-   "metadata": {},
-   "outputs": [],
-   "source": [
-<<<<<<< HEAD
+    "\n"
+   ]
+  },
+  {
+   "cell_type": "code",
+   "execution_count": 2,
+   "metadata": {},
+   "outputs": [],
+   "source": [
     "N = 50\n",
     "\n",
     "initial_square = eigen_part1.create_init_matrix_a(N)\n",
@@ -140,31 +37,21 @@
     "eigenvalues_rect, eigenvectors_rect = eigsh(initial_rectangle, k=3, which=\"SM\")\n",
     "\n",
     "vis.visualize_different_shapes(eigenvectors_sq, eigenvalues_sq, eigenvectors_circ, eigenvalues_circ, eigenvectors_rect, eigenvalues_rect, N)\n"
-=======
-    "data_per_k = leapfrog.harmonic_oscillator_leapfrog(ks, deltat, x, v_0, m)\n",
-    "\n",
-    "vis.vis_harmonic_oscillator(data_per_k)"
->>>>>>> f799e9f7
-   ]
-  },
-  {
-   "cell_type": "markdown",
-   "metadata": {},
-   "source": [
-<<<<<<< HEAD
-    "#### 3.1 D Computed eigenfrequencies as a function of size \\( L \\) for three different shapes: Square, Circle, and Rectangle. The eigenvalues are computed and only the negative eigenvalues are used to determine the eigenfrequencies as \\( \\omega = \\sqrt{-\\lambda} \\). The results are plotted to analyze how the eigenfrequency spectrum changes with increasing \\( L \\)."
-=======
-    "#### Simulation Spring dynamics with extra time-dependent sinusoidal force, Phase plot with position vs velocity"
->>>>>>> f799e9f7
-   ]
-  },
-  {
-   "cell_type": "code",
-   "execution_count": null,
-   "metadata": {},
-   "outputs": [],
-   "source": [
-<<<<<<< HEAD
+   ]
+  },
+  {
+   "cell_type": "markdown",
+   "metadata": {},
+   "source": [
+    "#### 3.1 D Computed eigenfrequencies as a function of size \\( L \\) for three different shapes: Square, Circle, and Rectangle. The eigenvalues are computed and only the negative eigenvalues are used to determine the eigenfrequencies as \\( \\omega = \\sqrt{-\\lambda} \\). The results are plotted to analyze how the eigenfrequency spectrum changes with increasing \\( L \\).\n"
+   ]
+  },
+  {
+   "cell_type": "code",
+   "execution_count": null,
+   "metadata": {},
+   "outputs": [],
+   "source": [
     "# Parameters\n",
     "sizes = [10, 20, 30, 40, 50] # L\n",
     "\n",
@@ -198,26 +85,7 @@
     "\n",
     "# visualize plots\n",
     "vis.eigenfrequencies_plot(sizes, eigenfrequencies_sq, eigenfrequencies_circ, eigenfrequencies_rect)\n"
-=======
-    "# saves all simulation steps for every frequency of extra force \n",
-    "phases_for_freqs = dict()\n",
-    "\n",
-    "# iterate over all frequencies for the time-dependent extra force\n",
-    "for freq in freqs:\n",
-    "    data_per_x0 = leapfrog.harmonic_oscillator_extra_force(k, deltat, xs, v_0, m, freq, time)\n",
-    "    phases_for_freqs[freq] = data_per_x0\n",
-    "\n",
-    "# makes a phase plot for every frequency\n",
-    "vis.vis_phase_oscillator(phases_for_freqs, freqs)\n"
->>>>>>> f799e9f7
-   ]
-  },
-  {
-   "cell_type": "code",
-   "execution_count": null,
-   "metadata": {},
-   "outputs": [],
-   "source": []
+   ]
   },
   {
    "cell_type": "markdown",
@@ -248,6 +116,114 @@
     "# Animation\n",
     "vis.plot_eigenmodes(N, num_modes, selected_eigenvalues, selected_eigenvectors, t_values, A, B, c)"
    ]
+  },
+  {
+   "cell_type": "markdown",
+   "metadata": {},
+   "source": [
+    "## Steady State Diffusion with a Direct solver\n",
+    "Uses a dependency matrix incorporating all the dependencies and a b that enforces the boundary conditions and source.  \n",
+    "This is implemented on a circular grid where the edges of the circle are fixed at 0. The grid is solved with different discretization steps. "
+   ]
+  },
+  {
+   "cell_type": "code",
+   "execution_count": null,
+   "metadata": {},
+   "outputs": [],
+   "source": [
+    "#parameter values\n",
+    "nntjes = [200, 40, 20]\n",
+    "source_location = (0.6, 1.2)\n",
+    "diameter = 4\n",
+    "\n",
+    "# create the grid and plot the converged grid \n",
+    "converged_grids = direct_diffusion.direct_diffusion(nntjes, source_location, diameter)\n",
+    "vis.plot_diffusion_circle(converged_grids, nntjes)"
+   ]
+  },
+  {
+   "cell_type": "markdown",
+   "metadata": {},
+   "source": [
+    "## Leapfrog Method on Spring dynamics\n",
+    "using the leapfrog method to discretize spring dynamics, simulate for different spring constants (k)"
+   ]
+  },
+  {
+   "cell_type": "markdown",
+   "metadata": {},
+   "source": [
+    "#### Parameter Values"
+   ]
+  },
+  {
+   "cell_type": "code",
+   "execution_count": 4,
+   "metadata": {},
+   "outputs": [],
+   "source": [
+    "#parameters first experiment\n",
+    "ks = [16, 8, 4, 2, 1]\n",
+    "m=1\n",
+    "x = 1\n",
+    "v_0 = 0\n",
+    "deltat = 0.01\n",
+    "\n",
+    "# extra parameters second experiment\n",
+    "freqs =  [1.4, 1.2, 1, 0.8]\n",
+    "k=1\n",
+    "time = 18\n",
+    "xs = np.linspace(-2, 2, 9, endpoint=True)"
+   ]
+  },
+  {
+   "cell_type": "markdown",
+   "metadata": {},
+   "source": [
+    "#### Simulation pure harmonic oscillator, visualizing position-velocity plot"
+   ]
+  },
+  {
+   "cell_type": "code",
+   "execution_count": null,
+   "metadata": {},
+   "outputs": [],
+   "source": [
+    "data_per_k = leapfrog.harmonic_oscillator_leapfrog(ks, deltat, x, v_0, m)\n",
+    "\n",
+    "vis.vis_harmonic_oscillator(data_per_k)"
+   ]
+  },
+  {
+   "cell_type": "markdown",
+   "metadata": {},
+   "source": [
+    "#### Simulation Spring dynamics with extra time-dependent sinusoidal force, Phase plot with position vs velocity"
+   ]
+  },
+  {
+   "cell_type": "code",
+   "execution_count": null,
+   "metadata": {},
+   "outputs": [],
+   "source": [
+    "# saves all simulation steps for every frequency of extra force \n",
+    "phases_for_freqs = dict()\n",
+    "\n",
+    "# iterate over all frequencies for the time-dependent extra force\n",
+    "for freq in freqs:\n",
+    "    data_per_x0 = leapfrog.harmonic_oscillator_extra_force(k, deltat, xs, v_0, m, freq, time)\n",
+    "    phases_for_freqs[freq] = data_per_x0\n",
+    "\n",
+    "# makes a phase plot for every frequency\n",
+    "vis.vis_phase_oscillator(phases_for_freqs, freqs)\n"
+   ]
+  },
+  {
+   "cell_type": "markdown",
+   "metadata": {},
+   "source": []
   }
  ],
  "metadata": {
