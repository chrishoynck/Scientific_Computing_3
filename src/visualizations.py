import matplotlib.pyplot as plt
<<<<<<< HEAD
import numpy as np
from matplotlib.colors import BoundaryNorm, ListedColormap
import src.solutions.eigenmodes_part1 as eigen_part1
import matplotlib.animation as animation
import matplotlib.ticker as ticker
=======
from matplotlib.colors import ListedColormap, BoundaryNorm
import matplotlib.cm as cm
import matplotlib.colors as mcolors
>>>>>>> f799e9f7

def visualize_mesh(matrix, ranges):
    """
    Visualize a 2D integer matrix as a colored mesh.

    Each unique integer value in 'matrix' will be assigned its own color.
    A grid is drawn to highlight cell boundaries.

    Parameters
    ----------
    matrix : np.ndarray
        2D NumPy array containing integer values (e.g., -1, 0, 1).

    Returns
    -------
    None
        Displays the mesh plot with a colorbar.
    """
    # Find the unique values and sort them
    unique_vals = np.unique(matrix)

    # Define boundaries between the discrete values
    # For example, between -1 and 0, we put a boundary at -0.5, etc.
    boundaries = [val - 0.5 for val in unique_vals] + [unique_vals[-1] + 0.5]

    # Create a color map with as many distinct colors as there are unique values
    # You can customize the colormap if desired
    colors = plt.cm.tab10(np.linspace(0, 1, len(unique_vals)))
    cmap = ListedColormap(colors)

    # Use BoundaryNorm so each integer value maps to its own color band
    norm = BoundaryNorm(boundaries, len(unique_vals))

    # Set up the figure
    plt.figure(figsize=(15, 10))

    # Create a mesh grid that goes one beyond the matrix shape
    # so each cell is drawn correctly by pcolormesh
    X, Y = np.meshgrid(range(matrix.shape[1] + 1), range(matrix.shape[0] + 1))

    # Plot the data as a colored mesh with grid lines
    plt.pcolormesh(X, Y, matrix, cmap=cmap, norm=norm)

    # Add a colorbar; set its ticks to the actual integer values
    cbar = plt.colorbar(ticks=unique_vals)
    cbar.set_label("Matrix Values")

    # Invert the y-axis so row 0 is at the top
    plt.gca().invert_yaxis()

    # Axis labels and title
    plt.title("Matrix Mesh Visualization")
    plt.xlabel("Column Index")
    plt.ylabel("Row Index")

    # Show the plot
    plt.show()

<<<<<<< HEAD
def visualize_different_shapes(
    eigenvectors_square,
    eigenvalues_square,
    eigenvectors_circle,
    eigenvalues_circle,
    eigenvectors_rect,
    eigenvalues_rect,
    grid_size,
    num_modes=3,
):
    # Process square eigenvectors
    sorted_idx_sq = np.argsort(eigenvalues_square)
    sorted_eigvals_sq = eigenvalues_square[sorted_idx_sq]
    sorted_eigvecs_sq = eigenvectors_square[:, sorted_idx_sq]
    reshaped_sq = [vec.reshape((grid_size, grid_size)) for vec in sorted_eigvecs_sq.T[:num_modes]]

    # Process circle eigenvectors
    sorted_idx_circ = np.argsort(eigenvalues_circle)
    sorted_eigvals_circ = eigenvalues_circle[sorted_idx_circ]
    sorted_eigvecs_circ = eigenvectors_circle[:, sorted_idx_circ]
    reshaped_circ = [vec.reshape((grid_size, grid_size)) for vec in sorted_eigvecs_circ.T[:num_modes]]

    # Process rectangle eigenvectors
    sorted_idx_rect = np.argsort(eigenvalues_rect)
    sorted_eigvals_rect = eigenvalues_rect[sorted_idx_rect]
    sorted_eigvecs_rect = eigenvectors_rect[:, sorted_idx_rect]
    reshaped_rect = [vec.reshape((grid_size, 2 * grid_size)) for vec in sorted_eigvecs_rect.T[:num_modes]]

    # Compute global vmin and vmax for color scaling
    all_values = reshaped_sq + reshaped_circ + reshaped_rect
    global_vmin = min(arr.min() for arr in all_values)
    global_vmax = max(arr.max() for arr in all_values)

    # Figure + colorbar
    fig, axes = plt.subplots(3, num_modes, figsize=(5, 6))
    fig.subplots_adjust(bottom=0.14, left=0.2, wspace=0.1, hspace=0.25)

    # Add row labels for shape names
    row_labels = ["Square", "Circle", "Rectangle"]
    for i, label in enumerate(row_labels):
        axes[i, 0].annotate(
            label, xy=(-0.6, 0.5), xycoords="axes fraction",
            fontsize=12, ha='right', va='center', rotation=90
        ) 

    # Plot Square
    for i in range(num_modes):
        im = axes[0, i].imshow(reshaped_sq[i], cmap="viridis", vmin=global_vmin, vmax=global_vmax, origin="lower")
        axes[0, i].set_title(f"ω = {sorted_eigvals_sq[i]:.4f}", fontsize=10)

    # Plot Circle
    for i in range(num_modes):
        axes[1, i].imshow(reshaped_circ[i], cmap="viridis", vmin=global_vmin, vmax=global_vmax, origin="lower")
        axes[1, i].set_title(f"ω = {sorted_eigvals_circ[i]:.4f}", fontsize=10)

    # Plot Rectangle
    for i in range(num_modes):
        axes[2, i].imshow(reshaped_rect[i], cmap="viridis", vmin=global_vmin, vmax=global_vmax, origin="lower")
        axes[2, i].set_title(f"ω = {sorted_eigvals_rect[i]:.4f}", fontsize=10)

    # Tick label
    for row in range(3):
        for col in range(num_modes):
            if col > 0:  # Remove y-axis ticks from all but the first column
                axes[row, col].set_yticks([])
            if row == 0:  # Remove x-axis ticks from the first row
                axes[row, col].set_xticks([])

    # X-axis label
    for ax in axes[-1, :]:  
        ax.set_xlabel("x", fontsize=10, labelpad=1)

    # Y-axis label
    for ax in axes[:, 0]:  
        ax.set_ylabel("y", fontsize=10, labelpad=2)

    fig.suptitle("Eigenvectors for the 3 Smallest ω", fontsize=12)

    # Colorbar
    cbar = fig.colorbar(im, ax=axes, location="bottom", shrink=1, aspect=30, pad=0.12)
    cbar.set_label("Magnitude", fontsize=10)

    plt.savefig("plots/eigenvectors.png", dpi=300, bbox_inches="tight")
    plt.close(fig)

def eigenfrequencies_plot(sizes, eigenfrequencies_square, eigenfrequencies_circle, eigenfrequencies_rectangle):
    """
    Plots eigenfrequencies for Square, Circle, and Rectangle shapes for given sizes (L).
    
    Parameters:
        sizes (list): List of values for L (size parameter).
        eigenfrequencies_square (dict): Dictionary mapping L to eigenfrequencies for squares.
        eigenfrequencies_circle (dict): Dictionary mapping L to eigenfrequencies for circles.
        eigenfrequencies_rectangle (dict): Dictionary mapping L to eigenfrequencies for rectangles.
    """
    # Colours
    viridis = plt.cm.viridis
    colors = [viridis(0.2), viridis(0.5), viridis(0.8)]

    # Create figure with 3 subplots
    fig, axes = plt.subplots(1, 3, figsize=(4, 1), sharey=True)
    shapes = ["Square", "Circle", "Rectangle"]
    data_dicts = [eigenfrequencies_square, eigenfrequencies_circle, eigenfrequencies_rectangle]

    for ax, shape, color, data in zip(axes, shapes, colors, data_dicts):
        for N in sizes:
            if N in data:
                ax.scatter([N] * len(data[N]), data[N], color=color, s=1)
        ax.set_xlabel("L")
        ax.set_title(f"{shape}", fontsize=12, color="black")
        ax.grid(True)

    axes[0].set_ylabel("λ")

    plt.grid(True)
    plt.savefig("plots/eigenfrequencies.png", dpi=300, bbox_inches="tight")
    plt.close(fig)

def plot_eigenmodes(N, num_modes, eigenvalues, eigenvectors, t_values, A, B, c):
    """
    Create an animation of eigenmodes over time.

    Parameters:
    - N (int): Matrix size.
    - num_modes (int): Number of eigenmodes.
    - eigenvalues (np.array): Computed eigenvalues.
    - eigenvectors (np.array): Computed eigenvectors.
    - t_values (np.array): Time steps for animation.
    - A, B, c (float): Constants for oscillation.
    """
    viridis = plt.cm.viridis
    colours = viridis(np.linspace(0, 1, num_modes))

    fig, ax = plt.subplots(figsize=(4.5, 4))
    lines = [ax.plot([], [], marker='o', linestyle='-', color=colours[i])[0] for i in range(num_modes)]
    ax.set_xlim(0, N - 1)
    ax.set_ylim(-0.00075, 0.00075)
    #ax.yaxis.set_major_formatter(ticker.FormatStrFormatter('%.1e'))
    ax.set_xlabel("Grid Point")
    ax.set_ylabel("Amplitude")
    ax.set_title("Eigenmode Oscillations")
    fig.tight_layout()

    ani = animation.FuncAnimation(
        fig, eigen_part1.update, frames=len(t_values), init_func=lambda: eigen_part1.init(lines),
        fargs=(t_values, lines, eigenvalues, eigenvectors, A, B, c, ax, N), blit=False
    )

    # Animation
    #ani = animation.FuncAnimation(fig, eigen_part1.update, frames=len(t_values), init_func=eigen_part1.init(lines), blit=False)
    animation_filename = "plots/eigenmode_animation.gif"
    ani.save(animation_filename, writer="pillow", fps=20)
=======
def plot_diffusion_circle(gridjes, Ntjes):
    """
    Visualizes the evolution of a 2D Diffusion on a circle

    Parameters:
        gridjes (Tuple): (grid, object_grid), where:
            - grid (numpy.ndarray): 2D array representing concentration values.
            - object_grid (numpy.ndarray): 2D array indicating circle placement.
        NNjtes (List(int)): list of different number of discretization steps used.
    """

    assert len(Ntjes) == 3, f"The number of different discretizations should be 3, now {len(Ntjes)}"

    # plot setup
    fig, axs = plt.subplots(1, 3, figsize=(4.9, 2.8), sharey=True)

    # colormaps
    object_cmap = mcolors.ListedColormap(["white", "none"])  # Only one color, yellow
    norm = mcolors.Normalize(vmin=0, vmax=1)
    cmap = cm.viridis  # Choose a colormap
    sm = cm.ScalarMappable(cmap=cmap, norm=norm)  

    deltax_string = r"$\Delta x: $"

    for i in range(3):
        gridd, object_gridd = gridjes[i]

        # fill in according to concentration value
        img = axs[i].imshow(
            gridd, cmap=cmap, norm=norm, origin="lower", extent=[-2, 2, -2, 2]
        )

        # mask cells lying outside circle
        axs[i].imshow(
            object_gridd, cmap=object_cmap, origin="lower", extent=[-2, 2, -2, 2] 
        )

        fraction_string = rf"$\frac{{1}}{{{Ntjes[i] // 4}}}$"

        axs[i].set_title(deltax_string +  fraction_string, fontsize=14)
        axs[i].set_xlabel("x")
    axs[0].set_ylabel("y")

    # colorbar settings
    cbar_ax = fig.add_axes([0.13, 0.07, 0.82, 0.03])
    cbar = plt.colorbar(sm, cax=cbar_ax, orientation="horizontal")
    cbar.set_label("Concentration", fontsize=11)

    fig.suptitle("Circle Diffusion", fontsize=15)
    plt.tight_layout()
    plt.subplots_adjust(wspace=0.14, top=0.8, bottom=0.27)
    plt.savefig("plots/Diffusion_circle_a.png", dpi=300, bbox_inches="tight")
    plt.show()

def vis_harmonic_oscillator(data_per_k):
    """
    Visualizes the harmonic oscillator, computed with the leapfrog method

    Parameters:
        data_per_k (dict): k: (all_xs, all_vs), where:
            - k: spring constant (used for Hooke's law)
            - all_xs (list): List of computed spatial values
            - all_vs (list): List of computed velocities, corresponding with spatial value
    """
    plt.figure(figsize=(3, 4))
    for ktj,(all_xs, all_vs) in data_per_k.items():
        plt.plot(all_xs, all_vs, label=f"k: {ktj}")

    plt.xlabel("x")
    plt.ylabel("v")
    plt.title("Harmonic Oscillator")
    plt.legend()
    plt.savefig("plots/harmonic_oscillator.png")
    plt.show()


def vis_phase_oscillator(data_per_freq, freqs):
    """
    Visualizes the harmonic oscillator with extra sinusoidal force, computed with the leapfrog method

    Parameters:
        data_per_freq (dict): freq: (all_xs, all_vs), where:
            - freq: different frequencies used for extra sinusoidal force
            - all_xs (list): List of Lists of computed spatial values, one list for every initial x value
            - all_vs (list): List of Lists of computed velocity values, one list for every initial x value
    """

    frequencie_string = r"$\omega: $"
    fig, axs = plt.subplots(2, 2, figsize=(4, 4), sharey=False, sharex=False)
    axs = axs.flatten()
    for i, freq in enumerate(freqs):
        for (all_xs, all_vs) in data_per_freq[freq]:
            axs[i].plot(all_xs, all_vs, color="b")
        
        if i%2 == 0:
            axs[i].set_ylabel("v")
        if i>1:
            axs[i].set_xlabel("x")
        axs[i].set_title(frequencie_string + f"{freq}")
        # axs[i].set_legend()
    fig.suptitle("Phase Plot Oscillator with extra Force")
    plt.tight_layout()
    plt.savefig("plots/harmonic_oscillator_phase.png")
    plt.show()
>>>>>>> f799e9f7
<|MERGE_RESOLUTION|>--- conflicted
+++ resolved
@@ -1,15 +1,12 @@
 import matplotlib.pyplot as plt
-<<<<<<< HEAD
 import numpy as np
 from matplotlib.colors import BoundaryNorm, ListedColormap
 import src.solutions.eigenmodes_part1 as eigen_part1
 import matplotlib.animation as animation
 import matplotlib.ticker as ticker
-=======
 from matplotlib.colors import ListedColormap, BoundaryNorm
 import matplotlib.cm as cm
 import matplotlib.colors as mcolors
->>>>>>> f799e9f7
 
 def visualize_mesh(matrix, ranges):
     """
@@ -68,7 +65,6 @@
     # Show the plot
     plt.show()
 
-<<<<<<< HEAD
 def visualize_different_shapes(
     eigenvectors_square,
     eigenvalues_square,
@@ -221,7 +217,7 @@
     #ani = animation.FuncAnimation(fig, eigen_part1.update, frames=len(t_values), init_func=eigen_part1.init(lines), blit=False)
     animation_filename = "plots/eigenmode_animation.gif"
     ani.save(animation_filename, writer="pillow", fps=20)
-=======
+
 def plot_diffusion_circle(gridjes, Ntjes):
     """
     Visualizes the evolution of a 2D Diffusion on a circle
@@ -325,5 +321,4 @@
     fig.suptitle("Phase Plot Oscillator with extra Force")
     plt.tight_layout()
     plt.savefig("plots/harmonic_oscillator_phase.png")
-    plt.show()
->>>>>>> f799e9f7
+    plt.show()